--- conflicted
+++ resolved
@@ -9,42 +9,27 @@
 
 	"github.com/gin-gonic/gin"
 	"github.com/jaki95/dj-set-downloader/config"
-<<<<<<< HEAD
 	"github.com/jaki95/dj-set-downloader/internal/service/job"
 	"github.com/jaki95/dj-set-downloader/internal/service/processor"
-=======
-	"github.com/jaki95/dj-set-downloader/internal/audio"
-	"github.com/jaki95/dj-set-downloader/internal/job"
->>>>>>> 704b7e7a
+	"github.com/jaki95/dj-set-downloader/pkg/audio"
 )
 
 // Server handles HTTP requests for the DJ set processor
 type Server struct {
-<<<<<<< HEAD
-	cfg        *config.Config
-	jobManager *job.Manager
-	processor  *processor.Processor
-	router     *gin.Engine
-=======
 	cfg            *config.Config
 	jobManager     *job.Manager
+	processor      *processor.Processor
+	audioProcessor audio.Processor
 	router         *gin.Engine
-	audioProcessor audio.Processor
->>>>>>> 704b7e7a
 }
 
 // New creates a new server instance
 func New(cfg *config.Config) *Server {
 	return &Server{
-<<<<<<< HEAD
-		cfg:        cfg,
-		jobManager: job.NewManager(),
-		processor:  processor.NewProcessor(cfg),
-=======
 		cfg:            cfg,
 		jobManager:     job.NewManager(),
+		processor:      processor.NewProcessor(cfg),
 		audioProcessor: audio.NewFFMPEGEngine(),
->>>>>>> 704b7e7a
 	}
 }
 
@@ -76,7 +61,10 @@
 	// API routes
 	api := router.Group("/api")
 	{
+		// Process endpoint
 		api.POST("/process", s.processWithUrl)
+
+		// Job management
 		api.GET("/jobs", s.listJobs)
 		api.GET("/jobs/:id", s.getJobStatus)
 		api.POST("/jobs/:id/cancel", s.cancelJob)

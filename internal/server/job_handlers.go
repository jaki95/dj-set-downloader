package server

import (
	"encoding/json"
	"fmt"
	"os"
	"strconv"

	"github.com/gin-gonic/gin"
	"github.com/jaki95/dj-set-downloader/internal/domain"
	"github.com/jaki95/dj-set-downloader/internal/job"
)

// processWithUrl handles the processing of a URL with a tracklist
func (s *Server) processWithUrl(c *gin.Context) {
	var req job.Request
	if err := c.ShouldBindJSON(&req); err != nil {
		c.JSON(400, gin.H{"error": fmt.Sprintf("invalid request: %v", err)})
		return
	}

	var tracklist domain.Tracklist
	if err := json.Unmarshal([]byte(req.Tracklist), &tracklist); err != nil {
		c.JSON(400, gin.H{"error": fmt.Sprintf("%v: %v", job.ErrInvalidTracklist, err)})
		return
	}

	if tracklist.Artist == "" || tracklist.Name == "" {
		c.JSON(400, gin.H{"error": fmt.Sprintf("%v: artist and name are required", job.ErrInvalidTracklist)})
		return
	}

	if len(tracklist.Tracks) == 0 {
		c.JSON(400, gin.H{"error": fmt.Sprintf("%v: at least one track is required", job.ErrInvalidTracklist)})
		return
	}

	if req.FileExtension == "" {
		req.FileExtension = "mp3"
	}

	const MaxAllowedConcurrentTasks = 100 // Define a reasonable upper limit
	if req.MaxConcurrentTasks <= 0 {
		req.MaxConcurrentTasks = job.DefaultMaxConcurrentTasks
	} else if req.MaxConcurrentTasks > MaxAllowedConcurrentTasks {
		req.MaxConcurrentTasks = MaxAllowedConcurrentTasks
	}

	jobStatus, ctx := s.jobManager.CreateJob(tracklist)
	go s.processUrlInBackground(ctx, jobStatus.ID, req.URL, tracklist, req)

	c.JSON(202, gin.H{
		"message": "Processing started",
		"jobId":   jobStatus.ID,
	})
}

// getJobStatus handles retrieving the status of a job
func (s *Server) getJobStatus(c *gin.Context) {
	jobID := c.Param("id")

	originalJobStatus, err := s.jobManager.GetJob(jobID)
	if err != nil {
		c.JSON(404, gin.H{"error": fmt.Sprintf("%v: %s", job.ErrNotFound, jobID)})
		return
	}

	// Create a copy of the job status to avoid race conditions
	jobStatus := *originalJobStatus
	
	// Enhance the job status with download information if job is completed
	if jobStatus.Status == job.StatusCompleted && len(jobStatus.Results) > 0 {
		jobStatus.DownloadAllURL = fmt.Sprintf("/api/jobs/%s/download", jobID)
		jobStatus.TotalTracks = len(jobStatus.Results)

<<<<<<< HEAD
			// Create a copy of the tracklist to avoid modifying the original
	tracklistCopy := jobStatus.Tracklist
	tracksCopy := make([]*domain.Track, len(tracklistCopy.Tracks))
	for i, track := range tracklistCopy.Tracks {
		// Create a copy of each track to avoid modifying the original
		trackCopy := *track
		tracksCopy[i] = &trackCopy
	}
	tracklistCopy.Tracks = tracksCopy
=======
		// Create a copy of the tracklist to avoid modifying the original
		tracklistCopy := jobStatus.Tracklist
		tracksCopy := make([]*domain.Track, len(tracklistCopy.Tracks))
		for i, track := range tracklistCopy.Tracks {
			trackCopy := *track
			tracksCopy[i] = &trackCopy
		}
		tracklistCopy.Tracks = tracksCopy
>>>>>>> a5b279a7
		jobStatus.Tracklist = tracklistCopy

		// Enhance tracks with download information
		for i, trackPath := range jobStatus.Results {
			if i < len(jobStatus.Tracklist.Tracks) {
				// Get file info
				fileInfo, err := os.Stat(trackPath)
				available := err == nil
				var sizeBytes int64 = 0
				if available {
					sizeBytes = fileInfo.Size()
				}

				// Populate download fields on the copied track
				jobStatus.Tracklist.Tracks[i].DownloadURL = fmt.Sprintf("/api/jobs/%s/tracks/%d/download", jobID, i+1)
				jobStatus.Tracklist.Tracks[i].SizeBytes = sizeBytes
				jobStatus.Tracklist.Tracks[i].Available = available
			}
		}
	}

	c.JSON(200, jobStatus)
}

// cancelJob handles cancelling a job
func (s *Server) cancelJob(c *gin.Context) {
	jobID := c.Param("id")

	if err := s.jobManager.CancelJob(jobID); err != nil {
		switch err {
		case job.ErrNotFound:
			c.JSON(404, gin.H{"error": fmt.Sprintf("%v: %s", job.ErrNotFound, jobID)})
		case job.ErrInvalidState:
			c.JSON(400, gin.H{"error": fmt.Sprintf("%v: %s", job.ErrInvalidState, jobID)})
		default:
			c.JSON(500, gin.H{"error": err.Error()})
		}
		return
	}

	c.JSON(200, gin.H{"message": "Job cancelled"})
}

// listJobs handles listing all jobs
func (s *Server) listJobs(c *gin.Context) {
	page := 1
	pageSize := job.DefaultPageSize

	if p := c.Query("page"); p != "" {
		if parsed, err := strconv.Atoi(p); err == nil && parsed > 0 {
			page = parsed
		}
	}

	if ps := c.Query("pageSize"); ps != "" {
		if parsed, err := strconv.Atoi(ps); err == nil && parsed > 0 && parsed <= job.MaxPageSize {
			pageSize = parsed
		}
	}

	response := s.jobManager.ListJobs(page, pageSize)
	c.JSON(200, response)
}<|MERGE_RESOLUTION|>--- conflicted
+++ resolved
@@ -73,8 +73,7 @@
 		jobStatus.DownloadAllURL = fmt.Sprintf("/api/jobs/%s/download", jobID)
 		jobStatus.TotalTracks = len(jobStatus.Results)
 
-<<<<<<< HEAD
-			// Create a copy of the tracklist to avoid modifying the original
+	// Create a copy of the tracklist to avoid modifying the original
 	tracklistCopy := jobStatus.Tracklist
 	tracksCopy := make([]*domain.Track, len(tracklistCopy.Tracks))
 	for i, track := range tracklistCopy.Tracks {
@@ -83,16 +82,6 @@
 		tracksCopy[i] = &trackCopy
 	}
 	tracklistCopy.Tracks = tracksCopy
-=======
-		// Create a copy of the tracklist to avoid modifying the original
-		tracklistCopy := jobStatus.Tracklist
-		tracksCopy := make([]*domain.Track, len(tracklistCopy.Tracks))
-		for i, track := range tracklistCopy.Tracks {
-			trackCopy := *track
-			tracksCopy[i] = &trackCopy
-		}
-		tracklistCopy.Tracks = tracksCopy
->>>>>>> a5b279a7
 		jobStatus.Tracklist = tracklistCopy
 
 		// Enhance tracks with download information

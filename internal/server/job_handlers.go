--- conflicted
+++ resolved
@@ -79,13 +79,6 @@
 		jobStatus.DownloadAllURL = fmt.Sprintf("/api/jobs/%s/download", jobID)
 		jobStatus.TotalTracks = len(jobStatus.Results)
 
-<<<<<<< HEAD
-		// Create a copy of the tracklist to avoid modifying the original
-		tracklistCopy := jobStatus.Tracklist
-		tracksCopy := make([]*domain.Track, len(tracklistCopy.Tracks))
-		copy(tracksCopy, tracklistCopy.Tracks)
-		tracklistCopy.Tracks = tracksCopy
-=======
 	// Create a copy of the tracklist to avoid modifying the original
 	tracklistCopy := jobStatus.Tracklist
 	tracksCopy := make([]*domain.Track, len(tracklistCopy.Tracks))
@@ -95,8 +88,6 @@
 		tracksCopy[i] = &trackCopy
 	}
 	tracklistCopy.Tracks = tracksCopy
->>>>>>> 55834e3e
-		jobStatus.Tracklist = tracklistCopy
 
 		// Enhance tracks with download information
 		for i, trackPath := range jobStatus.Results {
